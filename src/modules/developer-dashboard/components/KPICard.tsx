--- conflicted
+++ resolved
@@ -25,10 +25,7 @@
   loading?: boolean;
   className?: string;
   tooltip?: string;
-<<<<<<< HEAD
-=======
   reverseLayout?: boolean; // Show subtitle above value
->>>>>>> 07789702
 }
 
 export const KPICard: React.FC<KPICardProps> = ({
@@ -41,10 +38,7 @@
   loading = false,
   className = '',
   tooltip,
-<<<<<<< HEAD
-=======
   reverseLayout = false,
->>>>>>> 07789702
 }) => {
   const getTrendIcon = () => {
     if (!trend) return null;
