<<<<<<< HEAD
import React, { useState } from 'react';
=======
import React, { useState, useEffect } from 'react';
>>>>>>> 07789702
import {
  ArrowLeft,
  Download,
  Edit,
  Share2,
  DollarSign,
  TrendingUp,
  TrendingDown,
  AlertTriangle,
  Target,
  ArrowRight,
  Plus,
  Info,
<<<<<<< HEAD
=======
  ChevronLeft,
  ChevronRight,
  CheckCircle,
  RotateCcw,
>>>>>>> 07789702
} from 'lucide-react';
import { toast } from 'sonner';
import { Button } from '../../../components/ui/button';
import { Badge } from '../../../components/ui/badge';
import { Progress } from '../../../components/ui/progress';
import { Card, CardContent, CardHeader, CardTitle } from '../../../components/ui/card';
import {
  Tooltip,
  TooltipContent,
  TooltipProvider,
  TooltipTrigger,
} from '../../../components/ui/tooltip';
import KPICard from './KPICard';
import { useProjectDashboard } from '../hooks/useDeveloperDashboardData';
import { CashFlowChart } from './CashFlowChart';
<<<<<<< HEAD
=======
import { apiClient } from '../../../lib/api-client';
>>>>>>> 07789702
import {
  LineChart,
  Line,
  BarChart,
  Bar,
  AreaChart,
  Area,
  XAxis,
  YAxis,
  CartesianGrid,
  Tooltip as RechartsTooltip,
  Legend,
  ResponsiveContainer,
} from 'recharts';

interface ProjectDashboardProps {
  projectId: string;
  onBack: () => void;
  onGenerateReport?: () => void;
  onEditProject?: () => void;
<<<<<<< HEAD
=======
  onMarkAsCompleted?: () => void;
  onReactivateProject?: () => void;
>>>>>>> 07789702
}

// budgetVsActualData is now fetched from API (removed mock data)
// spendByCategoryData is now fetched from API (removed mock data)
<<<<<<< HEAD

// Cash flow data is now fetched from API (removed mock data)

const recentActivity = [
  {
    id: 1,
    type: 'invoice',
    description: 'Invoice INV-1238 approved',
    amount: '₦41,200,000',
    user: 'John Davis',
    time: '2 hours ago',
  },
  {
    id: 2,
    type: 'po',
    description: 'Purchase Order PO-2025-006 created',
    amount: '₦125,000,000',
    user: 'Sarah Anderson',
    time: '5 hours ago',
  },
  {
    id: 3,
    type: 'approval',
    description: 'Budget revision approved',
    amount: '₦50,000,000',
    user: 'Michael Chen',
    time: '1 day ago',
  },
  {
    id: 4,
    type: 'invoice',
    description: 'Invoice INV-1237 matched to PO',
    amount: '₦28,400,000',
    user: 'System',
    time: '1 day ago',
  },
];
=======
// Cash flow data is now fetched from API (removed mock data)
// Recent activity is now fetched from API (removed mock data)

interface RecentActivity {
  id: string;
  type: 'expense' | 'funding' | 'budget';
  description: string;
  amount: number;
  currency: string;
  user: string;
  timestamp: string;
  status: string;
  metadata?: any;
}
>>>>>>> 07789702

export const ProjectDashboard: React.FC<ProjectDashboardProps> = ({
  projectId,
  onBack,
  onGenerateReport,
  onEditProject,
<<<<<<< HEAD
}) => {
  const { data, loading, error, refetch } = useProjectDashboard(projectId);
=======
  onMarkAsCompleted,
  onReactivateProject,
}) => {
  const { data, loading, error, refetch } = useProjectDashboard(projectId);
  const [recentActivity, setRecentActivity] = useState<RecentActivity[]>([]);
  const [activityLoading, setActivityLoading] = useState(true);
  const [activityPage, setActivityPage] = useState(1);
  const [activityTotal, setActivityTotal] = useState(0);
  const [activityTotalPages, setActivityTotalPages] = useState(0);
  const activityPerPage = 5;

  // Fetch recent activity with pagination
  useEffect(() => {
    const fetchRecentActivity = async () => {
      try {
        setActivityLoading(true);
        const skip = (activityPage - 1) * activityPerPage;
        const response = await apiClient.get(
          `/api/developer-dashboard/projects/${projectId}/recent-activity?limit=${activityPerPage}&skip=${skip}`
        );
        // apiClient.get returns { data: ... }, so access response.data
        const activities = response?.data?.activities || [];
        const total = response?.data?.total || 0;
        const totalPages = response?.data?.totalPages || 0;
        setRecentActivity(activities);
        setActivityTotal(total);
        setActivityTotalPages(totalPages);
      } catch (err: any) {
        console.error('Failed to fetch recent activity:', err);
        setRecentActivity([]);
        setActivityTotal(0);
        setActivityTotalPages(0);
      } finally {
        setActivityLoading(false);
      }
    };

    if (projectId) {
      fetchRecentActivity();
    }
  }, [projectId, activityPage]);
>>>>>>> 07789702

  if (loading) {
    return (
      <div className="space-y-6">
        <div className="h-12 bg-gray-200 animate-pulse rounded" />
        <div className="grid grid-cols-1 md:grid-cols-4 gap-4">
          {[1, 2, 3, 4].map((i) => (
            <div key={i} className="h-32 bg-gray-200 animate-pulse rounded" />
          ))}
        </div>
        <div className="h-96 bg-gray-200 animate-pulse rounded" />
      </div>
    );
  }

  if (error || !data) {
    return (
      <div className="text-center py-12">
        <AlertTriangle className="h-12 w-12 text-red-500 mx-auto mb-4" />
        <h3 className="text-lg font-semibold text-gray-900 mb-2">Failed to load project</h3>
        <p className="text-gray-600 mb-6">{error || 'Project not found'}</p>
        <Button onClick={onBack} variant="outline">
          <ArrowLeft className="h-4 w-4 mr-2" />
          Back to Portfolio
        </Button>
      </div>
    );
  }

  const { project, alerts, cashFlowData } = data;
<<<<<<< HEAD

  // Use real cash flow data from API, or fallback to empty array
  const monthlyCashFlow = cashFlowData || [];

=======

  // Use real cash flow data from API, or fallback to empty array
  const monthlyCashFlow = cashFlowData || [];

>>>>>>> 07789702
  // Helper function to format currency
  const formatCurrency = (amount: number) => {
    return new Intl.NumberFormat('en-NG', {
      style: 'currency',
      currency: project.currency,
      minimumFractionDigits: 0,
      maximumFractionDigits: 0,
    }).format(amount);
  };

  // Helper function to format category names
  const formatCategoryName = (category: string) => {
    const categoryMap: Record<string, string> = {
      'labor': 'Labor',
      'materials': 'Materials',
      'equipment': 'Equipment',
      'permits': 'Permits',
      'professional-fees': 'Professional Fees',
      'contingency': 'Contingency',
      'utilities': 'Utilities',
      'insurance': 'Insurance',
      'other': 'Other',
    };
    return categoryMap[category] || category.charAt(0).toUpperCase() + category.slice(1);
  };

<<<<<<< HEAD
=======
  // Helper function to format relative time
  const formatRelativeTime = (timestamp: string) => {
    const now = new Date();
    const date = new Date(timestamp);
    const diffMs = now.getTime() - date.getTime();
    const diffMins = Math.floor(diffMs / 60000);
    const diffHours = Math.floor(diffMs / 3600000);
    const diffDays = Math.floor(diffMs / 86400000);

    if (diffMins < 1) return 'Just now';
    if (diffMins < 60) return `${diffMins} minute${diffMins > 1 ? 's' : ''} ago`;
    if (diffHours < 24) return `${diffHours} hour${diffHours > 1 ? 's' : ''} ago`;
    if (diffDays < 7) return `${diffDays} day${diffDays > 1 ? 's' : ''} ago`;
    return date.toLocaleDateString();
  };

>>>>>>> 07789702
  // Format spend by category data with proper category names
  const formattedSpendByCategory = data.spendByCategory?.map(item => ({
    ...item,
    category: formatCategoryName(item.category),
  })) || [];
<<<<<<< HEAD

  // Use calculated values from backend
  const totalBudget = project.totalBudget || 0;
  const actualSpend = project.actualSpend || 0;
  const variance = project.variance || 0;
  const variancePercent = project.variancePercent || 0;
  const forecastedCompletion = project.forecastedCompletion || totalBudget;

=======

  // Use calculated values from backend
  const totalBudget = project.totalBudget || 0;
  const actualSpend = project.actualSpend || 0;
  const grossSpend = project.grossSpend || actualSpend; // Gross spend (total expenses)
  const netSpend = project.netSpend || 0; // Net spend (expenses - funding)
  const totalFundingReceived = project.totalFundingReceived || 0; // Total funding received
  const availableBudget = project.availableBudget || 0; // Budget + Funding - Expenses
  const variance = project.variance || 0; // Gross variance
  const variancePercent = project.variancePercent || 0;
  const netVariance = project.netVariance || 0; // Net variance (after funding)
  const netVariancePercent = project.netVariancePercent || 0;
  const forecastedCompletion = project.forecastedCompletion || totalBudget;

>>>>>>> 07789702
  // Calculate forecast variance
  const forecastVariance = forecastedCompletion - totalBudget;
  const forecastVariancePercent = totalBudget > 0 ? (forecastVariance / totalBudget) * 100 : 0;

  return (
    <TooltipProvider>
      <div className="space-y-6">
        {/* Header */}
        <div className="space-y-4">
        <Button variant="ghost" className="gap-2 -ml-2" onClick={onBack}>
          <ArrowLeft className="w-4 h-4" />
          Back to Portfolio
        </Button>

        <div className="flex items-start justify-between">
          <div className="flex-1">
            <div className="flex items-center gap-3 mb-2">
              <h1 className="text-3xl font-bold text-gray-900">{project.name}</h1>
              <Badge variant="outline" className="capitalize">
                {project.stage}
              </Badge>
            </div>
            <p className="text-gray-600">Track your project performance and financial metrics</p>

            <div className="mt-4 space-y-2">
              <div className="flex items-center justify-between text-sm">
                <span className="text-gray-600">Overall Progress</span>
                <span className="font-medium text-gray-900">{project.progress}%</span>
              </div>
              <Progress value={project.progress} className="h-2" />
            </div>
          </div>

          <div className="flex gap-2">
            {onMarkAsCompleted && project.status !== 'completed' && (
              <Button
                variant="default"
                className="gap-2 bg-green-600 hover:bg-green-700"
                onClick={onMarkAsCompleted}
              >
                <CheckCircle className="w-4 h-4" />
                Mark as Completed
              </Button>
            )}
            {onReactivateProject && project.status === 'completed' && (
              <Button
                variant="default"
                className="gap-2 bg-blue-600 hover:bg-blue-700"
                onClick={onReactivateProject}
              >
                <RotateCcw className="w-4 h-4" />
                Reactivate Project
              </Button>
            )}
            <Button variant="outline" className="gap-2">
              <Share2 className="w-4 h-4" />
              Share
            </Button>
            <Button variant="outline" className="gap-2" onClick={onEditProject}>
              <Edit className="w-4 h-4" />
              Edit Project
            </Button>
            <Button className="gap-2 bg-blue-600 hover:bg-blue-700" onClick={onGenerateReport}>
              <Download className="w-4 h-4" />
              Export Report
            </Button>
          </div>
        </div>
      </div>

      {/* KPI Cards - Row 1 */}
      <div className="grid grid-cols-1 md:grid-cols-2 lg:grid-cols-4 gap-6">
        <KPICard
          title="Total Budget"
          value={formatCurrency(totalBudget)}
          subtitle="From budget line items"
          icon={DollarSign}
          tooltip="Total planned budget across all budget line items for this project"
        />
        <KPICard
<<<<<<< HEAD
          title="Actual Spend"
          value={formatCurrency(actualSpend)}
          subtitle="From paid expenses"
          icon={TrendingUp}
          trend={{
            value: Math.abs(variancePercent),
=======
          title="Gross Spend"
          value={formatCurrency(grossSpend)}
          subtitle="Total expenses paid"
          icon={TrendingUp}
          trend={{
            value: parseFloat(Math.abs(variancePercent).toFixed(1)),
>>>>>>> 07789702
            direction: variance < 0 ? 'up' : 'down',
            label: variance < 0 ? 'under budget' : 'over budget',
          }}
          tooltip="Total amount spent from paid expenses. Only expenses marked as 'Paid' are included in this calculation"
<<<<<<< HEAD
        />
        <KPICard
          title="Variance"
          value={`${variance >= 0 ? '+' : ''}${formatCurrency(Math.abs(variance))}`}
          subtitle={`${variancePercent >= 0 ? '+' : ''}${variancePercent.toFixed(1)}%`}
          icon={AlertTriangle}
          trend={{
            value: Math.abs(variancePercent),
            direction: variance > 0 ? 'down' : 'up',
            label: variance > 0 ? 'over budget' : 'under budget',
          }}
          tooltip="Difference between actual spend and total budget. Negative values indicate under budget, positive values indicate over budget"
=======
        />
        <KPICard
          title="Funding Received"
          value={formatCurrency(totalFundingReceived)}
          subtitle="Total funding"
          icon={DollarSign}
          tooltip="Total funding received for this project. Only funding with status 'received' is included"
        />
        <KPICard
          title="Net Spend"
          value={formatCurrency(Math.abs(netSpend))}
          subtitle={netSpend >= 0 ? 'After funding' : 'Net positive'}
          icon={netSpend >= 0 ? TrendingUp : TrendingDown}
          trend={{
            value: parseFloat(Math.abs(netVariancePercent).toFixed(1)),
            direction: netSpend >= 0 ? 'up' : 'down',
            label: netSpend >= 0 ? 'net outflow' : 'net inflow',
          }}
          tooltip="Net spend after deducting funding received. Calculated as Gross Spend - Funding Received"
        />
      </div>

      {/* KPI Cards - Row 2 */}
      <div className="grid grid-cols-1 md:grid-cols-2 lg:grid-cols-3 gap-6">
        <KPICard
          title="Available Budget"
          value={formatCurrency(Math.abs(availableBudget))}
          subtitle={availableBudget >= 0 ? 'Remaining' : 'Over budget'}
          icon={DollarSign}
          trend={{
            value: Math.abs((availableBudget / totalBudget) * 100),
            direction: availableBudget >= 0 ? 'up' : 'down',
            label: availableBudget >= 0 ? 'available' : 'exceeded',
          }}
          tooltip="Available budget including funding. Calculated as Total Budget + Funding Received - Gross Spend"
        />
        <KPICard
          title="Net Variance"
          value={`${netVariance >= 0 ? '+' : ''}${formatCurrency(Math.abs(netVariance))}`}
          subtitle={`${netVariancePercent >= 0 ? '+' : ''}${netVariancePercent.toFixed(1)}%`}
          icon={AlertTriangle}
          trend={{
            value: Math.abs(netVariancePercent),
            direction: netVariance > 0 ? 'down' : 'up',
            label: netVariance > 0 ? 'over budget' : 'under budget',
          }}
          tooltip="Net variance after funding. Calculated as Net Spend - Total Budget. Negative values indicate under budget"
>>>>>>> 07789702
        />
        <KPICard
          title="Forecasted Completion"
          value={formatCurrency(forecastedCompletion)}
          subtitle={
            forecastVariance > 0
              ? `${forecastVariancePercent.toFixed(1)}% over budget`
              : forecastVariance < 0
              ? `${Math.abs(forecastVariancePercent).toFixed(1)}% under budget`
              : 'on budget'
          }
          icon={Target}
          trend={{
            value: Math.abs(forecastVariancePercent),
            direction: forecastVariance > 0 ? 'down' : 'up',
            label: forecastVariance > 0 ? 'over forecast' : 'under forecast',
          }}
<<<<<<< HEAD
          tooltip="Projected total cost at project completion based on current progress and spend rate. Calculated as (Actual Spend ÷ Progress) × 100"
=======
          tooltip="Projected total cost at project completion based on current progress and spend rate. Calculated as (Gross Spend ÷ Progress) × 100"
>>>>>>> 07789702
        />
      </div>

      {/* Charts Row 1 */}
      <div className="grid grid-cols-1 lg:grid-cols-2 gap-6">
        {/* Budget vs Actual Chart */}
        <Card>
          <CardHeader>
            <div className="flex items-center justify-between">
              <CardTitle>Budget vs Actual Spend</CardTitle>
              <Tooltip>
                <TooltipTrigger asChild>
                  <Info className="w-4 h-4 text-gray-400 cursor-help" />
                </TooltipTrigger>
                <TooltipContent className="max-w-xs">
                  <p>Cumulative comparison of planned budget vs actual expenses over time. Helps track spending trends and identify budget deviations early</p>
                </TooltipContent>
              </Tooltip>
            </div>
          </CardHeader>
          <CardContent>
            {loading ? (
              <div className="flex items-center justify-center h-[300px]">
                <div className="text-gray-500">Loading budget data...</div>
              </div>
            ) : data.budgetVsActual && data.budgetVsActual.length > 0 ? (
              <ResponsiveContainer width="100%" height={300}>
                <LineChart data={data.budgetVsActual}>
                  <CartesianGrid strokeDasharray="3 3" stroke="#e5e7eb" />
                  <XAxis dataKey="month" stroke="#6b7280" />
                  <YAxis stroke="#6b7280" />
                  <RechartsTooltip
                    contentStyle={{
                      backgroundColor: '#fff',
                      border: '1px solid #e5e7eb',
                      borderRadius: '8px',
                    }}
                    formatter={(value: number) => formatCurrency(value)}
                  />
                  <Legend />
                  <Line
                    type="monotone"
                    dataKey="budget"
                    stroke="#3b82f6"
                    strokeWidth={2}
                    dot={{ fill: '#3b82f6' }}
                    name="Budget"
                  />
                  <Line
                    type="monotone"
                    dataKey="actual"
                    stroke="#14b8a6"
                    strokeWidth={2}
                    dot={{ fill: '#14b8a6' }}
                    name="Actual"
                  />
                </LineChart>
              </ResponsiveContainer>
            ) : (
              <div className="flex flex-col items-center justify-center h-[300px] text-gray-500">
                <p className="mb-2">No budget data available</p>
                <p className="text-sm">Add budget line items to see budget vs actual</p>
              </div>
            )}
          </CardContent>
        </Card>

        {/* Spend by Category Chart */}
        <Card>
          <CardHeader>
            <div className="flex items-center justify-between">
              <CardTitle>Spend by Category</CardTitle>
              <Tooltip>
                <TooltipTrigger asChild>
                  <Info className="w-4 h-4 text-gray-400 cursor-help" />
                </TooltipTrigger>
                <TooltipContent className="max-w-xs">
                  <p>Breakdown of total paid expenses by category (Labor, Materials, Equipment, etc.). Only includes expenses with 'Paid' status</p>
                </TooltipContent>
              </Tooltip>
            </div>
          </CardHeader>
          <CardContent>
            {loading ? (
              <div className="flex items-center justify-center h-[300px]">
                <div className="text-gray-500">Loading spend data...</div>
              </div>
            ) : formattedSpendByCategory.length > 0 ? (
              <ResponsiveContainer width="100%" height={300}>
                <BarChart data={formattedSpendByCategory}>
                  <CartesianGrid strokeDasharray="3 3" stroke="#e5e7eb" />
                  <XAxis
                    dataKey="category"
                    stroke="#6b7280"
                    tick={{ fontSize: 12 }}
                    angle={-45}
                    textAnchor="end"
                    height={80}
                  />
                  <YAxis stroke="#6b7280" />
                  <RechartsTooltip
                    contentStyle={{
                      backgroundColor: '#fff',
                      border: '1px solid #e5e7eb',
                      borderRadius: '8px',
                    }}
                    formatter={(value: number) => formatCurrency(value)}
                  />
                  <Bar dataKey="amount" fill="#3b82f6" radius={[8, 8, 0, 0]} name="Amount" />
                </BarChart>
              </ResponsiveContainer>
            ) : (
              <div className="flex flex-col items-center justify-center h-[300px] text-gray-500">
                <p className="mb-2">No spend data available</p>
                <p className="text-sm">Add expenses to see spend by category</p>
              </div>
            )}
          </CardContent>
        </Card>
      </div>

      {/* Charts Row 2 - Enhanced Cash Flow with Date Filters */}
      <CashFlowChart
        projectId={projectId}
        periodType="monthly"
        height={350}
      />

      {/* Alerts and Recent Activity */}
      <div className="grid grid-cols-1 lg:grid-cols-3 gap-6">
        {/* Alerts */}
        <Card className="lg:col-span-1">
          <CardHeader>
            <div className="flex items-center justify-between">
              <CardTitle className="flex items-center gap-2">
                <AlertTriangle className="w-5 h-5 text-amber-500" />
                Budget Alerts
              </CardTitle>
              <Tooltip>
                <TooltipTrigger asChild>
                  <Info className="w-4 h-4 text-gray-400 cursor-help" />
                </TooltipTrigger>
                <TooltipContent className="max-w-xs">
                  <p>Critical notifications about budget overruns, pending approvals, and other important project financial events</p>
                </TooltipContent>
              </Tooltip>
            </div>
          </CardHeader>
          <CardContent className="space-y-4">
            {alerts && alerts.length > 0 ? (
              <>
                {alerts.slice(0, 3).map((alert) => {
                  const bgColor =
                    alert.severity === 'critical'
                      ? 'bg-red-50 border-red-200'
                      : alert.severity === 'high'
                      ? 'bg-amber-50 border-amber-200'
                      : 'bg-blue-50 border-blue-200';

                  const textColor =
                    alert.severity === 'critical'
                      ? 'text-red-900'
                      : alert.severity === 'high'
                      ? 'text-amber-900'
                      : 'text-blue-900';

                  const badgeVariant =
                    alert.severity === 'critical' ? 'destructive' : 'default';
                  const badgeClass =
                    alert.severity === 'high' ? 'bg-amber-500 hover:bg-amber-600' : '';

                  return (
                    <div key={alert.id} className={`p-3 border rounded-lg ${bgColor}`}>
                      <div className="flex items-start justify-between mb-1">
                        <span className={`font-medium ${textColor}`}>{alert.title}</span>
                        <Badge variant={badgeVariant} className={badgeClass}>
                          {alert.severity === 'critical'
                            ? 'Critical'
                            : alert.severity === 'high'
                            ? 'Warning'
                            : 'Info'}
                        </Badge>
                      </div>
                      <p className={`text-sm ${textColor.replace('900', '700')}`}>
                        {alert.message}
                      </p>
                    </div>
                  );
                })}
                <Button variant="outline" className="w-full gap-2">
                  View All Alerts
                  <ArrowRight className="w-4 h-4" />
                </Button>
              </>
            ) : (
              <div className="text-center py-8">
                <p className="text-gray-500 text-sm">No active alerts</p>
              </div>
            )}
          </CardContent>
        </Card>

        {/* Recent Activity */}
        <Card className="lg:col-span-2">
          <CardHeader>
            <div className="flex items-center justify-between">
              <div className="flex items-center gap-2">
                <CardTitle>Recent Activity</CardTitle>
                <Tooltip>
                  <TooltipTrigger asChild>
                    <Info className="w-4 h-4 text-gray-400 cursor-help" />
                  </TooltipTrigger>
                  <TooltipContent className="max-w-xs">
                    <p>Latest financial transactions and activities on this project, including invoices, purchase orders, and approvals</p>
                  </TooltipContent>
                </Tooltip>
              </div>
              <Button variant="link" className="gap-1">
                View All
                <ArrowRight className="w-4 h-4" />
              </Button>
            </div>
          </CardHeader>
          <CardContent>
            {activityLoading ? (
              <div className="space-y-3">
                {[1, 2, 3].map((i) => (
                  <div key={i} className="h-20 bg-gray-200 animate-pulse rounded" />
                ))}
              </div>
            ) : recentActivity.length > 0 ? (
              <div className="space-y-3">
                {recentActivity.map((activity) => {
                  // Format currency for this activity
                  const activityAmount = new Intl.NumberFormat('en-NG', {
                    style: 'currency',
                    currency: activity.currency || project.currency,
                    minimumFractionDigits: 0,
                    maximumFractionDigits: 0,
                  }).format(activity.amount);

                  // Determine badge color based on type
                  const badgeColor =
                    activity.type === 'expense' ? 'bg-red-50 text-red-700 border-red-200' :
                    activity.type === 'funding' ? 'bg-green-50 text-green-700 border-green-200' :
                    'bg-blue-50 text-blue-700 border-blue-200';

                  return (
                    <div
                      key={activity.id}
                      className="flex items-center justify-between p-3 border rounded-lg hover:bg-gray-50 transition-colors"
                    >
                      <div className="flex-1">
                        <p className="font-medium text-gray-900 mb-1">{activity.description}</p>
                        <div className="flex items-center gap-2 text-sm text-gray-600">
                          <span>{activity.user}</span>
                          <span>•</span>
                          <span>{formatRelativeTime(activity.timestamp)}</span>
                        </div>
                      </div>
                      <div className="text-right">
                        <p className="font-medium text-gray-900 mb-1">{activityAmount}</p>
                        <Badge variant="outline" className={`capitalize ${badgeColor}`}>
                          {activity.type}
                        </Badge>
                      </div>
                    </div>
                  );
                })}
              </div>
            ) : (
              <div className="text-center py-8">
                <p className="text-gray-500 text-sm">No recent activity</p>
              </div>
            )}

            {/* Pagination Controls */}
            {!activityLoading && activityTotal > activityPerPage && (
              <div className="mt-4 flex items-center justify-between border-t pt-4">
                <div className="text-sm text-gray-600">
                  Showing {Math.min((activityPage - 1) * activityPerPage + 1, activityTotal)} to{' '}
                  {Math.min(activityPage * activityPerPage, activityTotal)} of {activityTotal} activities
                </div>
                <div className="flex items-center gap-2">
                  <Button
                    variant="outline"
                    size="sm"
                    onClick={() => setActivityPage(prev => Math.max(1, prev - 1))}
                    disabled={activityPage === 1}
                    className="gap-1"
                  >
                    <ChevronLeft className="h-4 w-4" />
                    Previous
                  </Button>
                  <div className="flex items-center gap-1">
                    {[...Array(activityTotalPages)].map((_, idx) => {
                      const pageNum = idx + 1;
                      // Show first page, last page, current page, and pages around current
                      if (
                        pageNum === 1 ||
                        pageNum === activityTotalPages ||
                        (pageNum >= activityPage - 1 && pageNum <= activityPage + 1)
                      ) {
                        return (
                          <Button
                            key={pageNum}
                            variant={pageNum === activityPage ? 'default' : 'outline'}
                            size="sm"
                            onClick={() => setActivityPage(pageNum)}
                            className="w-8 h-8 p-0"
                          >
                            {pageNum}
                          </Button>
                        );
                      } else if (
                        (pageNum === activityPage - 2 && pageNum > 1) ||
                        (pageNum === activityPage + 2 && pageNum < activityTotalPages)
                      ) {
                        return <span key={pageNum} className="text-gray-400">...</span>;
                      }
                      return null;
                    })}
                  </div>
                  <Button
                    variant="outline"
                    size="sm"
                    onClick={() => setActivityPage(prev => Math.min(activityTotalPages, prev + 1))}
                    disabled={activityPage === activityTotalPages}
                    className="gap-1"
                  >
                    Next
                    <ChevronRight className="h-4 w-4" />
                  </Button>
                </div>
              </div>
            )}
          </CardContent>
        </Card>
      </div>
      </div>
    </TooltipProvider>
  );
};

export default ProjectDashboard;<|MERGE_RESOLUTION|>--- conflicted
+++ resolved
@@ -1,8 +1,4 @@
-<<<<<<< HEAD
-import React, { useState } from 'react';
-=======
 import React, { useState, useEffect } from 'react';
->>>>>>> 07789702
 import {
   ArrowLeft,
   Download,
@@ -16,13 +12,10 @@
   ArrowRight,
   Plus,
   Info,
-<<<<<<< HEAD
-=======
   ChevronLeft,
   ChevronRight,
   CheckCircle,
   RotateCcw,
->>>>>>> 07789702
 } from 'lucide-react';
 import { toast } from 'sonner';
 import { Button } from '../../../components/ui/button';
@@ -38,10 +31,7 @@
 import KPICard from './KPICard';
 import { useProjectDashboard } from '../hooks/useDeveloperDashboardData';
 import { CashFlowChart } from './CashFlowChart';
-<<<<<<< HEAD
-=======
 import { apiClient } from '../../../lib/api-client';
->>>>>>> 07789702
 import {
   LineChart,
   Line,
@@ -62,54 +52,12 @@
   onBack: () => void;
   onGenerateReport?: () => void;
   onEditProject?: () => void;
-<<<<<<< HEAD
-=======
   onMarkAsCompleted?: () => void;
   onReactivateProject?: () => void;
->>>>>>> 07789702
 }
 
 // budgetVsActualData is now fetched from API (removed mock data)
 // spendByCategoryData is now fetched from API (removed mock data)
-<<<<<<< HEAD
-
-// Cash flow data is now fetched from API (removed mock data)
-
-const recentActivity = [
-  {
-    id: 1,
-    type: 'invoice',
-    description: 'Invoice INV-1238 approved',
-    amount: '₦41,200,000',
-    user: 'John Davis',
-    time: '2 hours ago',
-  },
-  {
-    id: 2,
-    type: 'po',
-    description: 'Purchase Order PO-2025-006 created',
-    amount: '₦125,000,000',
-    user: 'Sarah Anderson',
-    time: '5 hours ago',
-  },
-  {
-    id: 3,
-    type: 'approval',
-    description: 'Budget revision approved',
-    amount: '₦50,000,000',
-    user: 'Michael Chen',
-    time: '1 day ago',
-  },
-  {
-    id: 4,
-    type: 'invoice',
-    description: 'Invoice INV-1237 matched to PO',
-    amount: '₦28,400,000',
-    user: 'System',
-    time: '1 day ago',
-  },
-];
-=======
 // Cash flow data is now fetched from API (removed mock data)
 // Recent activity is now fetched from API (removed mock data)
 
@@ -124,17 +72,12 @@
   status: string;
   metadata?: any;
 }
->>>>>>> 07789702
 
 export const ProjectDashboard: React.FC<ProjectDashboardProps> = ({
   projectId,
   onBack,
   onGenerateReport,
   onEditProject,
-<<<<<<< HEAD
-}) => {
-  const { data, loading, error, refetch } = useProjectDashboard(projectId);
-=======
   onMarkAsCompleted,
   onReactivateProject,
 }) => {
@@ -176,7 +119,6 @@
       fetchRecentActivity();
     }
   }, [projectId, activityPage]);
->>>>>>> 07789702
 
   if (loading) {
     return (
@@ -207,17 +149,10 @@
   }
 
   const { project, alerts, cashFlowData } = data;
-<<<<<<< HEAD
 
   // Use real cash flow data from API, or fallback to empty array
   const monthlyCashFlow = cashFlowData || [];
 
-=======
-
-  // Use real cash flow data from API, or fallback to empty array
-  const monthlyCashFlow = cashFlowData || [];
-
->>>>>>> 07789702
   // Helper function to format currency
   const formatCurrency = (amount: number) => {
     return new Intl.NumberFormat('en-NG', {
@@ -244,8 +179,6 @@
     return categoryMap[category] || category.charAt(0).toUpperCase() + category.slice(1);
   };
 
-<<<<<<< HEAD
-=======
   // Helper function to format relative time
   const formatRelativeTime = (timestamp: string) => {
     const now = new Date();
@@ -262,22 +195,11 @@
     return date.toLocaleDateString();
   };
 
->>>>>>> 07789702
   // Format spend by category data with proper category names
   const formattedSpendByCategory = data.spendByCategory?.map(item => ({
     ...item,
     category: formatCategoryName(item.category),
   })) || [];
-<<<<<<< HEAD
-
-  // Use calculated values from backend
-  const totalBudget = project.totalBudget || 0;
-  const actualSpend = project.actualSpend || 0;
-  const variance = project.variance || 0;
-  const variancePercent = project.variancePercent || 0;
-  const forecastedCompletion = project.forecastedCompletion || totalBudget;
-
-=======
 
   // Use calculated values from backend
   const totalBudget = project.totalBudget || 0;
@@ -292,7 +214,6 @@
   const netVariancePercent = project.netVariancePercent || 0;
   const forecastedCompletion = project.forecastedCompletion || totalBudget;
 
->>>>>>> 07789702
   // Calculate forecast variance
   const forecastVariance = forecastedCompletion - totalBudget;
   const forecastVariancePercent = totalBudget > 0 ? (forecastVariance / totalBudget) * 100 : 0;
@@ -373,39 +294,16 @@
           tooltip="Total planned budget across all budget line items for this project"
         />
         <KPICard
-<<<<<<< HEAD
-          title="Actual Spend"
-          value={formatCurrency(actualSpend)}
-          subtitle="From paid expenses"
-          icon={TrendingUp}
-          trend={{
-            value: Math.abs(variancePercent),
-=======
           title="Gross Spend"
           value={formatCurrency(grossSpend)}
           subtitle="Total expenses paid"
           icon={TrendingUp}
           trend={{
             value: parseFloat(Math.abs(variancePercent).toFixed(1)),
->>>>>>> 07789702
             direction: variance < 0 ? 'up' : 'down',
             label: variance < 0 ? 'under budget' : 'over budget',
           }}
           tooltip="Total amount spent from paid expenses. Only expenses marked as 'Paid' are included in this calculation"
-<<<<<<< HEAD
-        />
-        <KPICard
-          title="Variance"
-          value={`${variance >= 0 ? '+' : ''}${formatCurrency(Math.abs(variance))}`}
-          subtitle={`${variancePercent >= 0 ? '+' : ''}${variancePercent.toFixed(1)}%`}
-          icon={AlertTriangle}
-          trend={{
-            value: Math.abs(variancePercent),
-            direction: variance > 0 ? 'down' : 'up',
-            label: variance > 0 ? 'over budget' : 'under budget',
-          }}
-          tooltip="Difference between actual spend and total budget. Negative values indicate under budget, positive values indicate over budget"
-=======
         />
         <KPICard
           title="Funding Received"
@@ -453,7 +351,6 @@
             label: netVariance > 0 ? 'over budget' : 'under budget',
           }}
           tooltip="Net variance after funding. Calculated as Net Spend - Total Budget. Negative values indicate under budget"
->>>>>>> 07789702
         />
         <KPICard
           title="Forecasted Completion"
@@ -471,11 +368,7 @@
             direction: forecastVariance > 0 ? 'down' : 'up',
             label: forecastVariance > 0 ? 'over forecast' : 'under forecast',
           }}
-<<<<<<< HEAD
-          tooltip="Projected total cost at project completion based on current progress and spend rate. Calculated as (Actual Spend ÷ Progress) × 100"
-=======
           tooltip="Projected total cost at project completion based on current progress and spend rate. Calculated as (Gross Spend ÷ Progress) × 100"
->>>>>>> 07789702
         />
       </div>
 
