--- conflicted
+++ resolved
@@ -160,11 +160,7 @@
           .map((plan: any) => ({
             id: plan.id,
             name: plan.name,
-<<<<<<< HEAD
-            category: plan.category || 'property_management', // Ensure category is always set
-=======
             category: plan.category || null, // Keep null if not set, don't default
->>>>>>> 07789702
             price: plan.monthlyPrice,
             annualPrice: plan.annualPrice,
             currency: plan.currency || 'USD',
@@ -215,13 +211,6 @@
   const filteredPlans = subscriptionPlans.filter(plan => {
     if (!newCustomer.customerType) return true; // Show all if no type selected
 
-<<<<<<< HEAD
-    // Normalize category - handle both null/undefined and default values
-    const planCategory = plan.category || 'property_management';
-
-    if (newCustomer.customerType === 'developer') {
-      return planCategory === 'development';
-=======
     // If plan doesn't have a category, show it for all customer types (backward compatibility)
     if (!plan.category || plan.category === null) {
       console.log(`[AddCustomerPage] Plan "${plan.name}" has no category, showing for all types`);
@@ -230,10 +219,9 @@
 
     if (newCustomer.customerType === 'developer') {
       return plan.category === 'development';
->>>>>>> 07789702
     } else {
       // property_owner and property_manager see property_management plans
-      return planCategory === 'property_management';
+      return plan.category === 'property_management';
     }
   });
 
@@ -284,21 +272,12 @@
     try {
       setIsSubmitting(true);
       setSendingInvitation(true);
-<<<<<<< HEAD
 
       // Map customer type to backend format
       const mappedCustomerType = newCustomer.customerType === 'developer'
         ? 'property_developer'
         : 'property_owner';
 
-=======
-
-      // Map customer type to backend format
-      const mappedCustomerType = newCustomer.customerType === 'developer'
-        ? 'property_developer'
-        : 'property_owner';
-
->>>>>>> 07789702
       // Prepare customer data based on customer type
       const customerData: any = {
         // Common fields
@@ -764,17 +743,7 @@
                           </SelectTrigger>
                           <SelectContent>
                             {filteredPlans.length === 0 ? (
-<<<<<<< HEAD
-                              <div className="p-2 text-sm text-gray-500">
-                                {loadingPlans
-                                  ? "Loading plans..."
-                                  : newCustomer.customerType === 'developer'
-                                    ? "No development plans available. Please create a development plan in Billing Plans settings."
-                                    : "No plans available"}
-                              </div>
-=======
                               <div className="p-2 text-sm text-gray-500">No plans available</div>
->>>>>>> 07789702
                             ) : (
                               filteredPlans.map((plan) => (
                                 <SelectItem key={plan.id || plan.name} value={plan.name}>
